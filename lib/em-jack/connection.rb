require 'eventmachine'
require 'yaml'

module EMJack
  class Connection
    RETRY_COUNT = 5

    @@handlers = []

    attr_accessor :host, :port

    def self.register_handler(handler)
      @@handlers ||= []
      @@handlers << handler
    end

    def self.handlers
      @@handlers
    end
    
    def initialize(opts = {})
      @host = opts[:host] || 'localhost'
      @port = opts[:port] || 11300
      @tube = opts[:tube]
      
      @used_tube = 'default'
      @watched_tubes = ['default']
      
      @data = ""
      @retries = 0
      @in_reserve = false
      @deferrables = []
      
      @conn = EM::connect(host, port, EMJack::BeanstalkConnection) do |conn|
        conn.client = self
      end
      
      unless @tube.nil?
        use(@tube)
        watch(@tube)
      end
    end
    
    def use(tube, &blk)
      return if @used_tube == tube
      @used_tube = tube
      @conn.send(:use, tube)
      add_deferrable(&blk)
    end
    
    def watch(tube, &blk)
      return if @watched_tubes.include?(tube)
      @conn.send(:watch, tube)
      df = add_deferrable(&blk)
      df.callback { @watched_tubes.push(tube) }
      df
    end
    
    def ignore(tube, &blk)
      return unless @watched_tubes.include?(tube)
      @conn.send(:ignore, tube)
      df = add_deferrable(&blk)
      df.callback { @watched_tubes.delete(tube) }
      df
    end

    def reserve(timeout = nil, &blk)
      if timeout
        @conn.send(:'reserve-with-timeout', timeout)
      else
        @conn.send(:reserve)
      end
      add_deferrable(&blk)
    end

<<<<<<< HEAD
=======
    def each_job(timeout = nil, &blk)
      work = Proc.new do
        r = reserve(timeout)
        r.callback do |job|
          blk.call(job)

          EM.next_tick { work.call }
        end
      end
      work.call
    end

>>>>>>> 03934f79
    def stats(type = nil, val = nil, &blk)
      case(type)
      when nil then @conn.send(:stats)
      when :tube then @conn.send(:'stats-tube', val)
      when :job then @conn.send(:'stats-job', val.jobid)
      else raise EMJack::InvalidCommand.new
      end
      add_deferrable(&blk)
    end

    def list(type = nil, &blk)
      case(type)
      when nil then @conn.send(:'list-tubes')
      when :used then @conn.send(:'list-tube-used')
      when :watched then @conn.send(:'list-tubes-watched')
      else raise EMJack::InvalidCommand.new
      end
      add_deferrable(&blk)
    end

    def delete(job, &blk)
      return if job.nil?
      @conn.send(:delete, job.jobid)
      add_deferrable(&blk)
    end

    def release(job, opts = {}, &blk)
      return if job.nil?

      pri = (opts[:priority] || 65536).to_i
      delay = (opts[:delay] || 0).to_i

      @conn.send(:release, job.jobid, pri, delay)
      add_deferrable(&blk)
    end

    def put(msg, opts = nil, &blk)
      opts = {} if opts.nil?
      pri = (opts[:priority] || 65536).to_i
      pri = 65536 if pri< 0
      pri = 2 ** 32 if pri > (2 ** 32)
      
      delay = (opts[:delay] || 0).to_i
      delay = 0 if delay < 0
      
      ttr = (opts[:ttr] || 300).to_i
      ttr = 300 if ttr < 0
      
      m = msg.to_s
      
      @conn.send_with_data(:put, m, pri, delay, ttr, m.length)
      add_deferrable(&blk)
    end

    def each_job(&blk)
      work = Proc.new do
        r = reserve
        r.callback do |job|
          blk.call(job)

          EM.next_tick { work.call }
        end
      end
      work.call
    end

    def connected
      @retries = 0
    end

    def disconnected
      @deferrables.each { |df| df.fail(:disconnected) }

      raise EMJack::Disconnected if @retries >= RETRY_COUNT
      @retries += 1
      EM.add_timer(1) { @conn.reconnect(@host, @port) }
    end

    def add_deferrable(&blk)
      df = EM::DefaultDeferrable.new
      df.errback do |err|
        if @error_callback
          @error_callback.call(err)
        else
          puts "ERROR: #{err}"
        end
      end
      
      df.callback &blk if block_given?

      @deferrables.push(df)
      df
    end
  
    def on_error(&blk)
      @error_callback = blk
    end

    def received(data)
      @data << data

      until @data.empty?
        idx = @data.index(/\r\n/)
        break if idx.nil?

        first = @data[0..(idx + 1)]

        handled = false
        %w(OUT_OF_MEMORY INTERNAL_ERROR DRAINING BAD_FORMAT
           UNKNOWN_COMMAND EXPECTED_CRLF JOB_TOO_BIG DEADLINE_SOON
           TIMED_OUT NOT_FOUND).each do |cmd|
          next unless first =~ /^#{cmd}\r\n/i
          df = @deferrables.shift
          df.fail(cmd.downcase.to_sym)

          @data = @data[(cmd.length + 2)..-1]
          handled = true
          break
        end
        next if handled

        df = @deferrables.shift
        handled, skip = false, false
        EMJack::Connection.handlers.each do |h|
          handles, bytes = h.handles?(first)

          next unless handles
          bytes = bytes.to_i

          # if this handler requires us to receive a body make sure we can get
          # the full length of body. If not, we'll go around and wait for more
          # data to be received
          body, @data = extract_body(bytes, @data) unless bytes <= 0
          break if body.nil? && bytes > 0

          handled = h.handle(df, first, body)
          break if handled
        end

        @deferrables.unshift(df) unless handled

        # not handled means there wasn't enough data to process a complete response
        break unless handled
        next unless @data.index(/\r\n/)
      
        @data = @data[(@data.index(/\r\n/) + 2)..-1]
        @data = "" if @data.nil?
      end
    end

    def extract_body(bytes, data)
      rem = data[(data.index(/\r\n/) + 2)..-1]
      return [nil, data] if rem.length < bytes

      body = rem[0..(bytes - 1)]
      data = rem[(bytes + 2)..-1]
      data = "" if data.nil?

      [body, data]
    end
  end  
end<|MERGE_RESOLUTION|>--- conflicted
+++ resolved
@@ -73,21 +73,6 @@
       add_deferrable(&blk)
     end
 
-<<<<<<< HEAD
-=======
-    def each_job(timeout = nil, &blk)
-      work = Proc.new do
-        r = reserve(timeout)
-        r.callback do |job|
-          blk.call(job)
-
-          EM.next_tick { work.call }
-        end
-      end
-      work.call
-    end
-
->>>>>>> 03934f79
     def stats(type = nil, val = nil, &blk)
       case(type)
       when nil then @conn.send(:stats)
@@ -142,9 +127,9 @@
       add_deferrable(&blk)
     end
 
-    def each_job(&blk)
+    def each_job(timeout = nil, &blk)
       work = Proc.new do
-        r = reserve
+        r = reserve(timeout)
         r.callback do |job|
           blk.call(job)
 
